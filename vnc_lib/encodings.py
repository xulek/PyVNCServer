"""
VNC Encoding Implementations
Supports various RFB encodings for efficient data transmission
"""

import struct
import zlib
import logging
from typing import Protocol, TypeAlias
from collections.abc import Callable
from collections import deque


# Type aliases (Python 3.12+ would use 'type' statement)
PixelData: TypeAlias = bytes
EncodedData: TypeAlias = bytes
Rectangle: TypeAlias = tuple[int, int, int, int]  # x, y, width, height


class BufferPool:
    """
    Simple buffer pool for reusing bytearrays across frames
    Reduces GC pressure and allocation overhead
    Pure Python, cross-platform implementation
    """

    def __init__(self, max_buffers: int = 10):
        """
        Initialize buffer pool

        Args:
            max_buffers: Maximum number of buffers to cache
        """
        self._pool: deque[bytearray] = deque(maxlen=max_buffers)
        self._max_buffers = max_buffers

    def get(self, size: int) -> bytearray:
        """
        Get a buffer from pool, or create new one if pool is empty

        Args:
            size: Minimum size needed

        Returns:
            bytearray of at least the requested size
        """
        # Try to find a buffer that's large enough
        for _ in range(len(self._pool)):
            buf = self._pool.popleft()
            if len(buf) >= size:
                # Clear the buffer (set length to 0 without deallocating)
                del buf[:]
                return buf
            # Return undersized buffer to pool
            self._pool.append(buf)

        # No suitable buffer found, create new one
        return bytearray(size)

    def put(self, buffer: bytearray) -> None:
        """
        Return a buffer to the pool

        Args:
            buffer: bytearray to return to pool
        """
        if len(self._pool) < self._max_buffers:
            # Clear buffer before returning to pool
            del buffer[:]
            self._pool.append(buffer)


# Global buffer pool instance (thread-safe due to GIL)
_buffer_pool = BufferPool(max_buffers=10)


class Encoder(Protocol):
    """Protocol for encoder implementations (Python 3.13 style)"""

    def encode(self, pixel_data: PixelData, width: int, height: int,
               bytes_per_pixel: int) -> EncodedData:
        """Encode pixel data"""
        ...


class RawEncoder:
    """Raw encoding - uncompressed pixel data (RFC 6143 Section 7.7.1)"""

    ENCODING_TYPE = 0

    def __init__(self):
        self.logger = logging.getLogger(__name__)

    def encode(self, pixel_data: PixelData, width: int, height: int,
               bytes_per_pixel: int) -> EncodedData:
        """Raw encoding simply returns the pixel data as-is"""
        return pixel_data


class CopyRectEncoder:
    """
    CopyRect encoding - RFC 6143 Section 7.6.2
    Efficiently copies a rectangle from one screen position to another
    Perfect for scrolling, window movement, and drag operations

    Note: CopyRect data is just (src_x, src_y) - 4 bytes total
    The client copies the rectangle from (src_x, src_y) to the target position
    """

    ENCODING_TYPE = 1

    def __init__(self):
        self.logger = logging.getLogger(__name__)
        self.previous_frame: PixelData | None = None
        self.frame_width: int = 0
        self.frame_height: int = 0

    def encode(self, pixel_data: PixelData, width: int, height: int,
               bytes_per_pixel: int) -> EncodedData:
        """
        CopyRect encoding - finds matching rectangles from previous frame

        Returns: struct.pack(">HH", src_x, src_y) if match found, else pixel_data
        """
        # Store current frame for next comparison
        if self.previous_frame is None or width != self.frame_width or height != self.frame_height:
            self.previous_frame = pixel_data
            self.frame_width = width
            self.frame_height = height
            # First frame - no copy possible
            return pixel_data

        # Try to find matching rectangle in previous frame
        match = self._find_matching_region(
            pixel_data, self.previous_frame, width, height, bytes_per_pixel
        )

        # Update previous frame
        self.previous_frame = pixel_data

        if match:
            src_x, src_y = match
            self.logger.debug(f"CopyRect: source ({src_x}, {src_y})")
            return struct.pack(">HH", src_x, src_y)

        # No match found, fallback to raw
        return pixel_data

    def _find_matching_region(self, current: PixelData, previous: PixelData,
                              width: int, height: int, bpp: int,
                              min_match_size: int = 64) -> tuple[int, int] | None:
        """
        Find matching region in previous frame

        Returns: (src_x, src_y) if match found with sufficient size
        """
        # Simple implementation: check if entire image shifted
        # A full implementation would check multiple regions

        # Check for vertical scroll (most common case)
        for dy in [-10, -5, -3, -2, -1, 1, 2, 3, 5, 10]:
            if self._is_vertical_shift(current, previous, width, height, bpp, dy):
                # Determine source position based on shift direction
                src_y = max(0, -dy) if dy < 0 else 0
                return (0, src_y)

        # Check for horizontal scroll
        for dx in [-10, -5, -3, -2, -1, 1, 2, 3, 5, 10]:
            if self._is_horizontal_shift(current, previous, width, height, bpp, dx):
                src_x = max(0, -dx) if dx < 0 else 0
                return (src_x, 0)

        return None

    def _is_vertical_shift(self, current: PixelData, previous: PixelData,
                          width: int, height: int, bpp: int, dy: int) -> bool:
        """
        Check if image shifted vertically by dy pixels
        Optimized with memoryview for faster comparisons
        """
        if abs(dy) >= height:
            return False

        # Use memoryview for zero-copy slicing (faster than bytes slicing)
        curr_view = memoryview(current)
        prev_view = memoryview(previous)

        # Check if lines match after shift
        matches = 0
        check_lines = min(10, height - abs(dy))  # Check 10 lines

        for y in range(check_lines):
            curr_y = y if dy > 0 else y + abs(dy)
            prev_y = y + dy if dy > 0 else y

            if 0 <= curr_y < height and 0 <= prev_y < height:
                curr_offset = curr_y * width * bpp
                prev_offset = prev_y * width * bpp
                line_size = width * bpp

                # memoryview comparison is faster than bytes slicing
                if curr_view[curr_offset:curr_offset + line_size] == prev_view[prev_offset:prev_offset + line_size]:
                    matches += 1

        return matches >= check_lines * 0.8  # 80% match threshold

    def _is_horizontal_shift(self, current: PixelData, previous: PixelData,
                            width: int, height: int, bpp: int, dx: int) -> bool:
        """
        Check if image shifted horizontally by dx pixels
        Optimized with memoryview for faster comparisons
        """
        if abs(dx) >= width:
            return False

        # Use memoryview for zero-copy slicing
        curr_view = memoryview(current)
        prev_view = memoryview(previous)

        # Check if columns match after shift (sample-based)
        matches = 0
        check_cols = min(10, width - abs(dx))

        for x in range(check_cols):
            curr_x = x if dx > 0 else x + abs(dx)
            prev_x = x + dx if dx > 0 else x

            if 0 <= curr_x < width and 0 <= prev_x < width:
                # Check a few pixels in this column
                match_count = 0
                for y in range(0, height, max(1, height // 10)):
                    curr_offset = (y * width + curr_x) * bpp
                    prev_offset = (y * width + prev_x) * bpp

                    # memoryview comparison is faster
                    if curr_view[curr_offset:curr_offset + bpp] == prev_view[prev_offset:prev_offset + bpp]:
                        match_count += 1

                if match_count >= 8:  # At least 8/10 pixels match
                    matches += 1

        return matches >= check_cols * 0.8  # 80% match threshold


class RREEncoder:
    """
    RRE (Rise-and-Run-length Encoding) - RFC 6143 Section 7.6.4
    Efficient for images with large solid-color rectangles
    """

    ENCODING_TYPE = 2

    def __init__(self):
        self.logger = logging.getLogger(__name__)

    def encode(self, pixel_data: PixelData, width: int, height: int,
               bytes_per_pixel: int) -> EncodedData:
        """
        RRE encoding format:
        - 4 bytes: number of subrectangles
        - background pixel value (bytes_per_pixel)
        - for each subrectangle:
            - pixel value (bytes_per_pixel)
            - x, y, width, height (2 bytes each)
        """
        if bytes_per_pixel not in (1, 2, 4):
            self.logger.warning(f"RRE: unsupported bpp {bytes_per_pixel}")
            return pixel_data

        # Find background color (most common pixel)
        background = self._find_background(pixel_data, bytes_per_pixel)

        # Find rectangles of different colors
        subrects = self._find_subrectangles(
            pixel_data, width, height, bytes_per_pixel, background
        )

        # Build encoded data using buffer pool to reduce allocations
        # Estimate size: header (4) + background (bpp) + subrects * (bpp + 8)
        estimated_size = 4 + bytes_per_pixel + len(subrects) * (bytes_per_pixel + 8)
        result = _buffer_pool.get(estimated_size)

        result.extend(struct.pack(">I", len(subrects)))  # Number of subrectangles
        result.extend(background)  # Background pixel value

        for pixel_value, x, y, w, h in subrects:
            result.extend(pixel_value)
            result.extend(struct.pack(">HHHH", x, y, w, h))

        # Only use RRE if it's more efficient
        if len(result) < len(pixel_data):
            self.logger.debug(f"RRE: {len(pixel_data)} -> {len(result)} bytes")
            encoded = bytes(result)
            _buffer_pool.put(result)  # Return buffer to pool
            return encoded
        else:
            # Fallback to raw if RRE doesn't help
            _buffer_pool.put(result)  # Return buffer to pool
            return pixel_data

    def _find_background(self, pixel_data: PixelData, bpp: int) -> bytes:
        """Find most common pixel value (background)"""
        pixel_counts: dict[bytes, int] = {}

        for i in range(0, len(pixel_data), bpp):
            pixel = pixel_data[i:i+bpp]
            pixel_counts[pixel] = pixel_counts.get(pixel, 0) + 1

        # Return most common pixel
        return max(pixel_counts.items(), key=lambda x: x[1])[0] if pixel_counts else pixel_data[:bpp]

    def _find_subrectangles(self, pixel_data: PixelData, width: int,
                           height: int, bpp: int,
                           background: bytes) -> list[tuple[bytes, int, int, int, int]]:
        """Find rectangles of non-background colors"""
        subrects: list[tuple[bytes, int, int, int, int]] = []
        processed = [[False] * width for _ in range(height)]

        for y in range(height):
            for x in range(width):
                if processed[y][x]:
                    continue

                offset = (y * width + x) * bpp
                pixel = pixel_data[offset:offset+bpp]

                if pixel == background:
                    processed[y][x] = True
                    continue

                # Find rectangle of same color starting at (x, y)
                rect_width = 1
                rect_height = 1

                # Expand horizontally
                while x + rect_width < width:
                    offset = (y * width + x + rect_width) * bpp
                    if pixel_data[offset:offset+bpp] != pixel or processed[y][x + rect_width]:
                        break
                    rect_width += 1

                # Expand vertically
                can_expand = True
                while can_expand and y + rect_height < height:
                    for dx in range(rect_width):
                        offset = ((y + rect_height) * width + x + dx) * bpp
                        if (pixel_data[offset:offset+bpp] != pixel or
                            processed[y + rect_height][x + dx]):
                            can_expand = False
                            break
                    if can_expand:
                        rect_height += 1

                # Mark as processed
                for dy in range(rect_height):
                    for dx in range(rect_width):
                        processed[y + dy][x + dx] = True

                subrects.append((pixel, x, y, rect_width, rect_height))

        return subrects


class HextileEncoder:
    """
    Hextile encoding - RFC 6143 Section 7.6.5
    Divides framebuffer into 16x16 tiles
    """

    ENCODING_TYPE = 5
    TILE_SIZE = 16

    # Subencoding bits
    RAW = 0x01
    BACKGROUND_SPECIFIED = 0x02
    FOREGROUND_SPECIFIED = 0x04
    ANY_SUBRECTS = 0x08
    SUBRECTS_COLOURED = 0x10

    def __init__(self):
        self.logger = logging.getLogger(__name__)

    def encode(self, pixel_data: PixelData, width: int, height: int,
               bytes_per_pixel: int) -> EncodedData:
        """
        Hextile encoding divides the framebuffer into 16x16 tiles
        and encodes each tile independently
        """
        # Estimate size: worst case is raw encoding = original size + tile headers
        tiles_x = (width + self.TILE_SIZE - 1) // self.TILE_SIZE
        tiles_y = (height + self.TILE_SIZE - 1) // self.TILE_SIZE
        estimated_size = len(pixel_data) + tiles_x * tiles_y
        result = _buffer_pool.get(estimated_size)

        for tile_y in range(0, height, self.TILE_SIZE):
            for tile_x in range(0, width, self.TILE_SIZE):
                tile_width = min(self.TILE_SIZE, width - tile_x)
                tile_height = min(self.TILE_SIZE, height - tile_y)

                tile_data = self._extract_tile(
                    pixel_data, width, tile_x, tile_y,
                    tile_width, tile_height, bytes_per_pixel
                )

                encoded_tile = self._encode_tile(
                    tile_data, tile_width, tile_height, bytes_per_pixel
                )
                result.extend(encoded_tile)

        encoded = bytes(result)
        _buffer_pool.put(result)  # Return buffer to pool
        return encoded

    def _extract_tile(self, pixel_data: PixelData, fb_width: int,
                     tile_x: int, tile_y: int, tile_width: int,
                     tile_height: int, bpp: int) -> PixelData:
        """Extract a tile from the framebuffer"""
        tile = bytearray()

        for y in range(tile_height):
            offset = ((tile_y + y) * fb_width + tile_x) * bpp
            tile.extend(pixel_data[offset:offset + tile_width * bpp])

        return bytes(tile)

    def _encode_tile(self, tile_data: PixelData, width: int,
                    height: int, bpp: int) -> EncodedData:
        """Encode a single tile"""
        # For simplicity, use raw encoding for tiles
        # A full implementation would analyze the tile and choose
        # the most efficient subencoding
        subencoding = self.RAW

        result = bytearray()
        result.append(subencoding)
        result.extend(tile_data)

        return bytes(result)


class ZRLEEncoder:
    """
    ZRLE (Zlib Run-Length Encoding) - RFC 6143 Section 7.6.6
    Combines run-length encoding with zlib compression
    """

    ENCODING_TYPE = 16

    def __init__(self, compression_level: int = 6):
        """
        Initialize ZRLE encoder

        Args:
            compression_level: zlib compression level (1-9)
        """
        self.compression_level = compression_level
        self.logger = logging.getLogger(__name__)

    def encode(self, pixel_data: PixelData, width: int, height: int,
               bytes_per_pixel: int) -> EncodedData:
        """
        ZRLE encoding:
        1. Encode pixel data using run-length encoding
        2. Compress with zlib
        3. Prepend length header
        """
        # Convert to CPIXEL format (compact pixel format)
        cpixel_data = self._convert_to_cpixel(pixel_data, bytes_per_pixel)

        # Apply run-length encoding
        rle_data = self._apply_rle(cpixel_data, width, height)

        # Compress with zlib
        compressed = zlib.compress(rle_data, level=self.compression_level)

        # Prepend length (4 bytes, big-endian)
        result = struct.pack(">I", len(compressed)) + compressed

        self.logger.debug(
            f"ZRLE: {len(pixel_data)} -> {len(rle_data)} -> {len(compressed)} bytes"
        )

        return result

    def _convert_to_cpixel(self, pixel_data: PixelData, bpp: int) -> bytes:
        """
        Convert to CPIXEL format
        For 32-bit pixels, use 3 bytes (RGB) instead of 4 (RGBA)
<<<<<<< HEAD
        Optimized with memoryview
=======
        Optimized with pre-allocation and buffer pool
>>>>>>> f5391c5a
        """
        if bpp != 4:
            return pixel_data

<<<<<<< HEAD
        # Convert RGBA to RGB
        result = bytearray()

        # Use memoryview for faster access
        src_view = memoryview(pixel_data)
=======
        # Convert RGBA to RGB with pre-allocated buffer
        num_pixels = len(pixel_data) // 4
        result = _buffer_pool.get(num_pixels * 3)

        # Use memoryview for faster access
        src_view = memoryview(pixel_data)
        dst_offset = 0
>>>>>>> f5391c5a

        for i in range(0, len(pixel_data), 4):
            result.extend(src_view[i:i+3])  # Skip alpha channel

        encoded = bytes(result)
        _buffer_pool.put(result)
        return encoded

    def _apply_rle(self, pixel_data: PixelData, width: int, height: int) -> bytes:
        """
        Apply run-length encoding

        ZRLE uses a tile-based approach (64x64 tiles)
        For simplicity, this implementation works on the whole image
        """
        # Use buffer pool for result
        result = _buffer_pool.get(len(pixel_data) * 2)  # Worst case estimate
        bpp = 3  # CPIXEL format

        i = 0
        while i < len(pixel_data):
            pixel = pixel_data[i:i+bpp]
            run_length = 1

            # Count consecutive identical pixels
            while (i + run_length * bpp < len(pixel_data) and
                   pixel_data[i+run_length*bpp:i+(run_length+1)*bpp] == pixel):
                run_length += 1
                if run_length >= 255:  # Max run length
                    break

            if run_length > 1:
                # Encoded as: pixel value + run length
                result.extend(pixel)
                result.append(run_length)
            else:
                # Single pixel
                result.extend(pixel)
                result.append(1)

            i += run_length * bpp

        encoded = bytes(result)
        _buffer_pool.put(result)
        return encoded


class EncoderManager:
    """
    Manages encoding selection based on client preferences
    and content analysis (Python 3.13 style)
    """

    def __init__(self):
        self.encoders: dict[int, Encoder] = {
            0: RawEncoder(),
            1: CopyRectEncoder(),  # CopyRect for scrolling/movement
            2: RREEncoder(),
            5: HextileEncoder(),
            16: ZRLEEncoder(),
        }
        self.logger = logging.getLogger(__name__)

    def get_best_encoder(self, client_encodings: set[int],
                        content_type: str = "default") -> tuple[int, Encoder]:
        """
        Select best encoder based on client preferences and content

        Args:
            client_encodings: Set of encoding types supported by client
            content_type: Type of content ("static", "dynamic", "scrolling", "default")

        Returns:
            (encoding_type, encoder) tuple
        """
        # Preferred order based on content type using pattern matching (Python 3.13)
        match content_type:
            case "static":
                # For static content, prefer compression
                preference_order = [16, 5, 2, 0]  # ZRLE, Hextile, RRE, Raw
            case "dynamic":
                # For dynamic content, prefer speed
                preference_order = [5, 2, 0, 16]  # Hextile, RRE, Raw, ZRLE
            case "scrolling":
                # For scrolling, try CopyRect first
                preference_order = [1, 5, 2, 16, 0]  # CopyRect, Hextile, RRE, ZRLE, Raw
            case _:
                # Default: balanced
                preference_order = [16, 5, 2, 1, 0]

        # Find first available encoder
        for enc_type in preference_order:
            if enc_type in client_encodings and enc_type in self.encoders:
                self.logger.debug(f"Selected encoding: {enc_type} for content type: {content_type}")
                return enc_type, self.encoders[enc_type]

        # Fallback to raw
        return 0, self.encoders[0]<|MERGE_RESOLUTION|>--- conflicted
+++ resolved
@@ -486,22 +486,11 @@
         """
         Convert to CPIXEL format
         For 32-bit pixels, use 3 bytes (RGB) instead of 4 (RGBA)
-<<<<<<< HEAD
-        Optimized with memoryview
-=======
         Optimized with pre-allocation and buffer pool
->>>>>>> f5391c5a
         """
         if bpp != 4:
             return pixel_data
 
-<<<<<<< HEAD
-        # Convert RGBA to RGB
-        result = bytearray()
-
-        # Use memoryview for faster access
-        src_view = memoryview(pixel_data)
-=======
         # Convert RGBA to RGB with pre-allocated buffer
         num_pixels = len(pixel_data) // 4
         result = _buffer_pool.get(num_pixels * 3)
@@ -509,7 +498,6 @@
         # Use memoryview for faster access
         src_view = memoryview(pixel_data)
         dst_offset = 0
->>>>>>> f5391c5a
 
         for i in range(0, len(pixel_data), 4):
             result.extend(src_view[i:i+3])  # Skip alpha channel
